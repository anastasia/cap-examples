# CAP examples

A repository of examples of what can be done with Caselaw Access Project data.
- [CAP Github repo](https://github.com/harvard-lil/capstone)
- [CAP homepage](https://case.law/)

## Table of Contents
- [Examples](#examples)
- [Contributing instructions](#interested-in-contributing-your-own-examples)
- [Download bulk data](#downloading-bulk-data)
- [Using the API](#using-the-api)
- [Installation Instructions](#install) - install this repo to run examples on your own machine

## Examples
- [Bulk Case Extract](bulk_extract/extract_cases.ipynb) - Get cases from our api's /bulk endpoint. Extract cases into a dataframe.
- [Full Text Search](full_text_search/full_text_search.ipynb) - Get all cases that include a keyword.
- [Full Text Search with Context](api_text_search/api_text_search.py) - Like full text search, only this time using your API key to get the context around the word.
- [Ngrams](ngrams/ngrams.ipynb) – Use the open Arkansas bulk cases to explore interesting words.
- [Bulk Exploration: ngrams and Justice Cartwright](bulk_exploration/cartwright.ipynb) – Use the open Illinois bulk cases to explore interesting words, and look at a Judge's opinion publishing history.
- [Map Courts](map_courts/map_courts.ipynb) - Map all the courts on a U.S. map.
<<<<<<< HEAD
- [Get Judges](get_judges/get_judges.ipynb) - Get judges and return [CourtListener Person urls](https://www.courtlistener.com/api/rest/v3/people/?name_last=Pregerson&name_first=Harry) 
- [Python Wrapper](python_wrapper/cap.py) - Python wrapper for searching cases, downloading to CSV, etc.

=======
- [Get Judges](get_judges/get_judges.ipynb) - Get judges and return [CourtListener Person urls](https://www.courtlistener.com/api/rest/v3/people/?name_last=Pregerson&name_first=Harry)
- [API to CSV](api_to_csv/api_to_csv.py) - Command line Python3 script with no external dependencies, fetching search results from the cases endpoint and writing to a CSV.
- [Labelling case parties and summarizing cases](labelling_summarizing/labelling_summarizing.ipynb) - Using some basic machine learning to label who the parties in each case were, and then summarizing the case text.
>>>>>>> 1676662e

## Interested in contributing your own examples?
1. Fork this repository
2. Add your work
3. Make sure to add any requirements your project needs to [requirements.in](requirements.in)
4. Run ```pip-compile --output-file requirements.txt requirements.in```
5. Add a link in the [Examples section](#examples)
6. Create a [pull request](https://github.com/harvard-lil/cap-examples/compare)
7. Receive gratitude (thank you so much!!)

## Downloading bulk data

#### Helper methods to download whitelisted bulk data
Download the Illinois dataset
```
(capexamples) $ fab get_cases_from_bulk:Illinois
```

Or, download the Arkansas dataset
```
(capexamples) $ fab get_cases_from_bulk:Arkansas
```

Download a dataset with casebody format as xml
```
(capexamples) $ fab get_cases_from_bulk:Illinois,data_format=xml
```


## Using the API
[Read our API documentation.](https://case.law/api/)

In order to download [non-whitelisted](https://case.law/api/#limits) cases, you must [register for an API key](https://case.law/user/register/).

Once you have your API key, copy and paste it into your secret keys file [settings.py](config/settings.py).


## Install
`3.5.4` is the python version we're currently using on CAP, so to keep things simple, we'll be using the same version for these examples.

We recommend installing pyenv — [follow instructions to install here](https://github.com/pyenv/pyenv).

Install your python version using pyenv and activate your virtual environment:
```
$ pyenv install 3.5.4
$ pyenv virtualenv 3.5.4 capexamples
$ pyenv activate capexamples
(capexamples) $
```

Set up!
```
(capexamples) $ pip install -r requirements.txt
(capexamples) $ fab setup
```

To run jupyter notebook examples (i.e. any file ending in .ipynb):
```
(capexamples) $ jupyter notebook
```<|MERGE_RESOLUTION|>--- conflicted
+++ resolved
@@ -18,15 +18,10 @@
 - [Ngrams](ngrams/ngrams.ipynb) – Use the open Arkansas bulk cases to explore interesting words.
 - [Bulk Exploration: ngrams and Justice Cartwright](bulk_exploration/cartwright.ipynb) – Use the open Illinois bulk cases to explore interesting words, and look at a Judge's opinion publishing history.
 - [Map Courts](map_courts/map_courts.ipynb) - Map all the courts on a U.S. map.
-<<<<<<< HEAD
-- [Get Judges](get_judges/get_judges.ipynb) - Get judges and return [CourtListener Person urls](https://www.courtlistener.com/api/rest/v3/people/?name_last=Pregerson&name_first=Harry) 
 - [Python Wrapper](python_wrapper/cap.py) - Python wrapper for searching cases, downloading to CSV, etc.
-
-=======
 - [Get Judges](get_judges/get_judges.ipynb) - Get judges and return [CourtListener Person urls](https://www.courtlistener.com/api/rest/v3/people/?name_last=Pregerson&name_first=Harry)
 - [API to CSV](api_to_csv/api_to_csv.py) - Command line Python3 script with no external dependencies, fetching search results from the cases endpoint and writing to a CSV.
 - [Labelling case parties and summarizing cases](labelling_summarizing/labelling_summarizing.ipynb) - Using some basic machine learning to label who the parties in each case were, and then summarizing the case text.
->>>>>>> 1676662e
 
 ## Interested in contributing your own examples?
 1. Fork this repository
