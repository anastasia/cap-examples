from config.settings_base import *

##### EDIT BELOW
<<<<<<< HEAD
API_KEY = "Paste your key in between these quotation marks"
API_URL = "https://api.case.law"
API_VERSION = "v1"
=======
# claim your key at https://case.law/user/details
API_KEY = "Paste your key in between these quotation marks"
>>>>>>> 1676662e
<|MERGE_RESOLUTION|>--- conflicted
+++ resolved
@@ -1,11 +1,7 @@
 from config.settings_base import *
 
 ##### EDIT BELOW
-<<<<<<< HEAD
+# claim your key at https://case.law/user/details
 API_KEY = "Paste your key in between these quotation marks"
 API_URL = "https://api.case.law"
-API_VERSION = "v1"
-=======
-# claim your key at https://case.law/user/details
-API_KEY = "Paste your key in between these quotation marks"
->>>>>>> 1676662e
+API_VERSION = "v1"